--- conflicted
+++ resolved
@@ -14,13 +14,9 @@
 /****************************************************************************
  * <b>Title</b>: RequestBodyParser.java
  * <b>Project</b>: spacelibs-java
-<<<<<<< HEAD
- * <b>Description: </b> Interface for parsing request body to list of validation dtos
-=======
  * <b>Description: </b> This is the main interface for all custom parsers.  These 
  * parsers review the incoming data and assign various data attributes to each.
  * This collection of meta data is utilized to validate each data element 
->>>>>>> 436bf8d4
  * <b>Copyright:</b> Copyright (c) 2021
  * <b>Company:</b> Silicon Mountain Technologies
  * 
