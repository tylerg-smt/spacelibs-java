package com.siliconmtn.io.api.validation.factory;
<<<<<<< HEAD
import java.io.IOException;
import java.util.List;

=======

// JDK 11.x
import java.util.List;

// Jackson JSON-processor
import com.fasterxml.jackson.core.JsonProcessingException;

// Spacelibs
>>>>>>> f74cdb25
import com.siliconmtn.io.api.validation.validator.ValidationDTO;

/****************************************************************************
 * <b>Title</b>: RequestBodyParser.java
 * <b>Project</b>: spacelibs-java
<<<<<<< HEAD
 * <b>Description: </b> Interface for parsing request body to list of validation dtos
=======
 * <b>Description: </b> 
>>>>>>> f74cdb25
 * <b>Copyright:</b> Copyright (c) 2021
 * <b>Company:</b> Silicon Mountain Technologies
 * 
 * @author Bala Gayatri Bugatha
 * @version 3.0
 * @since Mar 10, 2021
 * @updates:
 ****************************************************************************/
public interface ParserIntfc {
	
	List<ValidationDTO> requestParser(Object ba) throws JsonProcessingException;

}<|MERGE_RESOLUTION|>--- conflicted
+++ resolved
@@ -1,9 +1,4 @@
 package com.siliconmtn.io.api.validation.factory;
-<<<<<<< HEAD
-import java.io.IOException;
-import java.util.List;
-
-=======
 
 // JDK 11.x
 import java.util.List;
@@ -12,17 +7,12 @@
 import com.fasterxml.jackson.core.JsonProcessingException;
 
 // Spacelibs
->>>>>>> f74cdb25
 import com.siliconmtn.io.api.validation.validator.ValidationDTO;
 
 /****************************************************************************
  * <b>Title</b>: RequestBodyParser.java
  * <b>Project</b>: spacelibs-java
-<<<<<<< HEAD
  * <b>Description: </b> Interface for parsing request body to list of validation dtos
-=======
- * <b>Description: </b> 
->>>>>>> f74cdb25
  * <b>Copyright:</b> Copyright (c) 2021
  * <b>Company:</b> Silicon Mountain Technologies
  * 
