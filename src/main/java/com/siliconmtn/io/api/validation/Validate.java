--- conflicted
+++ resolved
@@ -25,12 +25,4 @@
  ****************************************************************************/
 public @interface Validate {
 	
-<<<<<<< HEAD
-	/**
-	 * The validation type of the validate request
-	 * @return The validation type
-	 */
-	public ValidationType validationType() default ValidationType.NONE;
-=======
->>>>>>> a3bf65de
 }