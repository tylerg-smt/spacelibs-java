package com.siliconmtn.io.api.validation;

// JDK 11.x
import java.lang.reflect.Method;
import java.util.Collections;
import java.util.List;

import javax.servlet.http.HttpServletRequest;

// Spring 5.5.x
import org.aspectj.lang.annotation.Aspect;
import org.aspectj.lang.annotation.Before;
import org.aspectj.lang.reflect.MethodSignature;
import org.springframework.beans.factory.annotation.Autowired;
import org.springframework.http.HttpStatus;
import org.springframework.stereotype.Component;
import org.aspectj.lang.JoinPoint;

// Spacelibs 1.0
import com.siliconmtn.io.api.ApiRequestException;
import com.siliconmtn.io.api.validation.factory.ParserFactory;
import com.siliconmtn.io.api.validation.factory.ParserIntfc;
import com.siliconmtn.io.api.validation.validator.ValidationDTO;

/****************************************************************************
 * <b>Title</b>: ValidateAop.java
 * <b>Project</b>: Spacelibs-java
 * <b>Description: </b> Aspect that validates the data passed into the server
 * <b>Copyright:</b> Copyright (c) 2021
 * <b>Company:</b> Silicon Mountain Technologies
 * 
 * @author Eric Damschroder
 * @version 3.0
 * @since Mar 4, 2021
 * @updates:
 ****************************************************************************/
@Aspect
@Component
public class ValidateAop {
	
	@Autowired
	HttpServletRequest request;
	
	@Autowired
	ParserFactory pFact;

	   /** 
	    * This is the method which I would like to execute
	    * before a selected method execution.
	 * @throws Throwable 
	    */
	   @Before("@annotation(com.siliconmtn.io.api.validation.Validate) && args(.., @RequestBody body)")
	   public void beforeAdvice(JoinPoint pjp, Object body) throws Throwable {
		   Method m = MethodSignature.class.cast(pjp.getSignature()).getMethod();
		   Validate validate = m.getAnnotation(Validate.class);
<<<<<<< HEAD
=======
		   
>>>>>>> 64293f41
		   if (validate != null) {
			   List<ValidationErrorDTO> errors = validateReponse(body,  m.getDeclaringClass().getName() + "." + m.getName());
			   if (errors.size() > 0) {
				   throw new ApiRequestException("Failed to validate request", errors);
			   }
		   }
		   
	   } 
	   
	   
	   /**
	    * Load the packager associated with the supplied class and method, package the response body
	    * into ValidationDTOs and validate them to ensure that there are no issues with the data.
	    * @param body The information that is going to be validated
	    * @param key The key that identifies the packager that needs to be created.
	    * @throws ApiRequestException ParserDispatcher failed to create a parser or parse the supplied data in some way.
	    */
	   private List<ValidationErrorDTO> validateReponse(Object body, String key) throws ApiRequestException {
		   
		   List<ValidationDTO> fields;
			try {
				ParserIntfc parser =  pFact.parserDispatcher(key);
				
				if (parser == null) return Collections.emptyList();
				fields = parser.requestParser(body);
				
<<<<<<< HEAD
=======
				fields = parser.requestParser(body);
>>>>>>> 64293f41
			} catch (Exception e) {
				throw new ApiRequestException("Data validation preperation failed.", e.getCause(), HttpStatus.INTERNAL_SERVER_ERROR);
			} 
			
		   return ValidationUtil.validateData(fields);
	   }

}<|MERGE_RESOLUTION|>--- conflicted
+++ resolved
@@ -15,6 +15,7 @@
 import org.springframework.http.HttpStatus;
 import org.springframework.stereotype.Component;
 import org.aspectj.lang.JoinPoint;
+
 
 // Spacelibs 1.0
 import com.siliconmtn.io.api.ApiRequestException;
@@ -53,10 +54,7 @@
 	   public void beforeAdvice(JoinPoint pjp, Object body) throws Throwable {
 		   Method m = MethodSignature.class.cast(pjp.getSignature()).getMethod();
 		   Validate validate = m.getAnnotation(Validate.class);
-<<<<<<< HEAD
-=======
 		   
->>>>>>> 64293f41
 		   if (validate != null) {
 			   List<ValidationErrorDTO> errors = validateReponse(body,  m.getDeclaringClass().getName() + "." + m.getName());
 			   if (errors.size() > 0) {
@@ -81,12 +79,8 @@
 				ParserIntfc parser =  pFact.parserDispatcher(key);
 				
 				if (parser == null) return Collections.emptyList();
+				
 				fields = parser.requestParser(body);
-				
-<<<<<<< HEAD
-=======
-				fields = parser.requestParser(body);
->>>>>>> 64293f41
 			} catch (Exception e) {
 				throw new ApiRequestException("Data validation preperation failed.", e.getCause(), HttpStatus.INTERNAL_SERVER_ERROR);
 			} 
