--- conflicted
+++ resolved
@@ -53,17 +53,13 @@
 	    * @throws ApiRequestException Thrown when data validation fails 
 	    */
 	   @Before("@annotation(com.siliconmtn.io.api.validation.Validate) && args(.., @RequestBody body)")
-	   public void beforeAdvice(JoinPoint pjp, Object body) throws ApiRequestException {
+	   public void beforeAdvice(JoinPoint pjp, Object body) throws Throwable {
 		   Method m = MethodSignature.class.cast(pjp.getSignature()).getMethod();
 		   Validate validate = m.getAnnotation(Validate.class);
 		   
 		   if (validate != null) {
 			   List<ValidationErrorDTO> errors = validateReponse(body,  m.getDeclaringClass().getName() + "." + m.getName());
-<<<<<<< HEAD
-			   if (!errors.isEmpty()) {
-=======
 			   if (! errors.isEmpty()) {
->>>>>>> 3a591135
 				   throw new ApiRequestException("Failed to validate request", errors);
 			   }
 		   }
