package com.siliconmtn.io.api.validation;

// JDK 11.x
import java.lang.reflect.Method;
import java.util.Collections;
import java.util.List;

// JEE 7.x
import javax.servlet.http.HttpServletRequest;

// Spring 5.5.x
import org.aspectj.lang.JoinPoint;
import org.aspectj.lang.annotation.Aspect;
import org.aspectj.lang.annotation.Before;
import org.aspectj.lang.reflect.MethodSignature;
import org.springframework.beans.factory.annotation.Autowired;
import org.springframework.http.HttpStatus;
<<<<<<< HEAD
import org.springframework.transaction.annotation.Transactional;
=======
import org.springframework.stereotype.Component;
import org.aspectj.lang.JoinPoint;
>>>>>>> b722a760

// Spacelibs 1.0
import com.siliconmtn.io.api.EndpointRequestException;
import com.siliconmtn.io.api.validation.factory.ParserFactory;
import com.siliconmtn.io.api.validation.factory.ParserIntfc;
import com.siliconmtn.io.api.validation.validator.ValidationDTO;

/****************************************************************************
 * <b>Title</b>: ValidateAop.java
 * <b>Project</b>: Spacelibs-java
 * <b>Description: </b> Aspect that validates the data passed into the server
 * <b>Copyright:</b> Copyright (c) 2021
 * <b>Company:</b> Silicon Mountain Technologies
 * 
 * @author Eric Damschroder
 * @version 3.0
 * @since Mar 4, 2021
 * @updates:
 ****************************************************************************/
@Aspect
@Transactional
public class ValidateAop {
	
	@Autowired
	HttpServletRequest request;
	
	@Autowired
	ParserFactory pFact;

	   /** 
	    * This is the method which I would like to execute
	    * before a selected method execution.
	    * @param pjp Join Point class which connects this Aspect to the annotation method
	    * @param body The information that is going to be validated
	    * @throws EndpointRequestException Thrown when data validation fails 
	    */
	   @Before("@annotation(com.siliconmtn.io.api.validation.Validate) && args(.., @RequestBody body)")
	   public void beforeAdvice(JoinPoint pjp, Object body) throws EndpointRequestException {
		   Method m = MethodSignature.class.cast(pjp.getSignature()).getMethod();
		   Validate validate = m.getAnnotation(Validate.class);
		   
		   if (validate != null) {
			   List<ValidationErrorDTO> errors = validateReponse(body,  m.getDeclaringClass().getName() + "." + m.getName());
<<<<<<< HEAD
			   if (!errors.isEmpty()) {
				   throw new ApiRequestException("Failed to validate request", errors);
=======
			   if (! errors.isEmpty()) {
				   throw new EndpointRequestException("Failed to validate request", errors);
>>>>>>> b722a760
			   }
		   }
		   
	   } 
	   
	   /**
	    * Load the packager associated with the supplied class and method, package the response body
	    * into ValidationDTOs and validate them to ensure that there are no issues with the data.
	    * @param body The information that is going to be validated
	    * @param key The key that identifies the packager that needs to be created.
	    * @throws EndpointRequestException ParserDispatcher failed to create a parser or parse the supplied data in some way.
	    */
	   private List<ValidationErrorDTO> validateReponse(Object body, String key) throws EndpointRequestException {
		   
		   List<ValidationDTO> fields;
			try {
				ParserIntfc parser =  pFact.parserDispatcher(key);
				
				if (parser == null) return Collections.emptyList();
				
				fields = parser.requestParser(body);
			} catch (Exception e) {
<<<<<<< HEAD
				e.printStackTrace();
				throw new ApiRequestException("Data validation preperation failed.", e.getCause(), HttpStatus.INTERNAL_SERVER_ERROR);
=======
				throw new EndpointRequestException("Data validation preperation failed.", e.getCause(), HttpStatus.INTERNAL_SERVER_ERROR);
>>>>>>> b722a760
			} 
			
		   return ValidationUtil.validateData(fields);
	   }

}<|MERGE_RESOLUTION|>--- conflicted
+++ resolved
@@ -9,18 +9,13 @@
 import javax.servlet.http.HttpServletRequest;
 
 // Spring 5.5.x
-import org.aspectj.lang.JoinPoint;
 import org.aspectj.lang.annotation.Aspect;
 import org.aspectj.lang.annotation.Before;
 import org.aspectj.lang.reflect.MethodSignature;
 import org.springframework.beans.factory.annotation.Autowired;
 import org.springframework.http.HttpStatus;
-<<<<<<< HEAD
-import org.springframework.transaction.annotation.Transactional;
-=======
 import org.springframework.stereotype.Component;
 import org.aspectj.lang.JoinPoint;
->>>>>>> b722a760
 
 // Spacelibs 1.0
 import com.siliconmtn.io.api.EndpointRequestException;
@@ -41,7 +36,7 @@
  * @updates:
  ****************************************************************************/
 @Aspect
-@Transactional
+@Component
 public class ValidateAop {
 	
 	@Autowired
@@ -64,13 +59,8 @@
 		   
 		   if (validate != null) {
 			   List<ValidationErrorDTO> errors = validateReponse(body,  m.getDeclaringClass().getName() + "." + m.getName());
-<<<<<<< HEAD
-			   if (!errors.isEmpty()) {
-				   throw new ApiRequestException("Failed to validate request", errors);
-=======
 			   if (! errors.isEmpty()) {
 				   throw new EndpointRequestException("Failed to validate request", errors);
->>>>>>> b722a760
 			   }
 		   }
 		   
@@ -93,12 +83,7 @@
 				
 				fields = parser.requestParser(body);
 			} catch (Exception e) {
-<<<<<<< HEAD
-				e.printStackTrace();
-				throw new ApiRequestException("Data validation preperation failed.", e.getCause(), HttpStatus.INTERNAL_SERVER_ERROR);
-=======
 				throw new EndpointRequestException("Data validation preperation failed.", e.getCause(), HttpStatus.INTERNAL_SERVER_ERROR);
->>>>>>> b722a760
 			} 
 			
 		   return ValidationUtil.validateData(fields);
