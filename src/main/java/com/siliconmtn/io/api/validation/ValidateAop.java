package com.siliconmtn.io.api.validation;

// JDK 11.x
import java.lang.reflect.Method;
import java.util.Collections;
import java.util.List;

// JEE 7.x
import javax.servlet.http.HttpServletRequest;

// Spring 5.5.x
import org.aspectj.lang.annotation.Aspect;
import org.aspectj.lang.annotation.Before;
import org.aspectj.lang.reflect.MethodSignature;
import org.springframework.beans.factory.annotation.Autowired;
import org.springframework.http.HttpStatus;
import org.springframework.stereotype.Component;
import org.aspectj.lang.JoinPoint;

// Spacelibs 1.0
<<<<<<< HEAD
import com.siliconmtn.io.api.EndpointRequestException;

// Lombok 1.18.x
import lombok.extern.log4j.Log4j2;
=======
import com.siliconmtn.io.api.ApiRequestException;
import com.siliconmtn.io.api.validation.factory.ParserFactory;
import com.siliconmtn.io.api.validation.factory.ParserIntfc;
import com.siliconmtn.io.api.validation.validator.ValidationDTO;
>>>>>>> 28bb13e6

/****************************************************************************
 * <b>Title</b>: ValidateAop.java
 * <b>Project</b>: Spacelibs-java
 * <b>Description: </b> Aspect that validates the data passed into the server
 * <b>Copyright:</b> Copyright (c) 2021
 * <b>Company:</b> Silicon Mountain Technologies
 * 
 * @author Eric Damschroder
 * @version 3.0
 * @since Mar 4, 2021
 * @updates:
 ****************************************************************************/
@Aspect
@Component
public class ValidateAop {
	
	@Autowired
	HttpServletRequest request;
	
	@Autowired
	ParserFactory pFact;

	   /** 
	    * This is the method which I would like to execute
	    * before a selected method execution.
	    * @param pjp Join Point class which connects this Aspect to the annotation method
	    * @param body The information that is going to be validated
	    * @throws ApiRequestException Thrown when data validation fails 
	    */
<<<<<<< HEAD
	   @Before("@annotation(com.siliconmtn.io.api.validation.Validate)")
	   public void aroundAdvice(JoinPoint jp) throws EndpointRequestException {
		   Method m = MethodSignature.class.cast(jp.getSignature()).getMethod();
=======
	   @Before("@annotation(com.siliconmtn.io.api.validation.Validate) && args(.., @RequestBody body)")
	   public void beforeAdvice(JoinPoint pjp, Object body) throws ApiRequestException {
		   Method m = MethodSignature.class.cast(pjp.getSignature()).getMethod();
>>>>>>> 28bb13e6
		   Validate validate = m.getAnnotation(Validate.class);
		   
		   if (validate != null) {
			   List<ValidationErrorDTO> errors = validateReponse(body,  m.getDeclaringClass().getName() + "." + m.getName());
			   if (! errors.isEmpty()) {
				   throw new ApiRequestException("Failed to validate request", errors);
			   }
		   }
		   
	   } 
	   
	   /**
	    * Load the packager associated with the supplied class and method, package the response body
	    * into ValidationDTOs and validate them to ensure that there are no issues with the data.
	    * @param body The information that is going to be validated
	    * @param key The key that identifies the packager that needs to be created.
	    * @throws ApiRequestException ParserDispatcher failed to create a parser or parse the supplied data in some way.
	    */
	   private List<ValidationErrorDTO> validateReponse(Object body, String key) throws ApiRequestException {
		   
		   List<ValidationDTO> fields;
			try {
				ParserIntfc parser =  pFact.parserDispatcher(key);
				
				if (parser == null) return Collections.emptyList();
				
				fields = parser.requestParser(body);
			} catch (Exception e) {
				throw new ApiRequestException("Data validation preperation failed.", e.getCause(), HttpStatus.INTERNAL_SERVER_ERROR);
			} 
			
		   return ValidationUtil.validateData(fields);
	   }

}<|MERGE_RESOLUTION|>--- conflicted
+++ resolved
@@ -18,17 +18,10 @@
 import org.aspectj.lang.JoinPoint;
 
 // Spacelibs 1.0
-<<<<<<< HEAD
-import com.siliconmtn.io.api.EndpointRequestException;
-
-// Lombok 1.18.x
-import lombok.extern.log4j.Log4j2;
-=======
 import com.siliconmtn.io.api.ApiRequestException;
 import com.siliconmtn.io.api.validation.factory.ParserFactory;
 import com.siliconmtn.io.api.validation.factory.ParserIntfc;
 import com.siliconmtn.io.api.validation.validator.ValidationDTO;
->>>>>>> 28bb13e6
 
 /****************************************************************************
  * <b>Title</b>: ValidateAop.java
@@ -59,15 +52,9 @@
 	    * @param body The information that is going to be validated
 	    * @throws ApiRequestException Thrown when data validation fails 
 	    */
-<<<<<<< HEAD
-	   @Before("@annotation(com.siliconmtn.io.api.validation.Validate)")
-	   public void aroundAdvice(JoinPoint jp) throws EndpointRequestException {
-		   Method m = MethodSignature.class.cast(jp.getSignature()).getMethod();
-=======
 	   @Before("@annotation(com.siliconmtn.io.api.validation.Validate) && args(.., @RequestBody body)")
 	   public void beforeAdvice(JoinPoint pjp, Object body) throws ApiRequestException {
 		   Method m = MethodSignature.class.cast(pjp.getSignature()).getMethod();
->>>>>>> 28bb13e6
 		   Validate validate = m.getAnnotation(Validate.class);
 		   
 		   if (validate != null) {
