package com.siliconmtn.io.api.validation.factory;

import java.util.Map;
/****************************************************************************
 * <b>Title</b>: StreamParser.java
 * <b>Project</b>: ezform-api
 * <b>Description: </b> Abstract class implementing ParserIntfc 
 * to change request body to map of string and object
 * <b>Copyright:</b> Copyright (c) 2021
 * <b>Company:</b> Silicon Mountain Technologies
 * 
 * @author Bala Gayatri Bugatha
 * @version 3.0
 * @since Mar 10, 2021
 * @updates:
 ****************************************************************************/

public abstract class StreamParser implements ParserIntfc{

<<<<<<< HEAD
=======
	/**
	 * Convert the bytes to a list of usavle map objects.
	 * @param ba
	 * @return
	 * @throws JsonProcessingException
	 */
	public List<Map<String, Object>> getMapList(byte[] ba) throws JsonProcessingException {

		ObjectMapper mapper = new ObjectMapper();

		return mapper.readValue(new String(ba, StandardCharsets.UTF_8), mapper.getTypeFactory().constructCollectionType(List.class, Map.class));

	}

	/**
	 * Maps the supplied byte array to a usable map of items.
	 * @param ba
	 * @return
	 * @throws JsonProcessingException
	 */
>>>>>>> 64293f41
	@SuppressWarnings("unchecked")
	public Map<String, Object> getMap(Object ba) {
		return (Map<String, Object>)ba;
	}

}<|MERGE_RESOLUTION|>--- conflicted
+++ resolved
@@ -1,5 +1,4 @@
 package com.siliconmtn.io.api.validation.factory;
-
 import java.util.Map;
 /****************************************************************************
  * <b>Title</b>: StreamParser.java
@@ -17,29 +16,6 @@
 
 public abstract class StreamParser implements ParserIntfc{
 
-<<<<<<< HEAD
-=======
-	/**
-	 * Convert the bytes to a list of usavle map objects.
-	 * @param ba
-	 * @return
-	 * @throws JsonProcessingException
-	 */
-	public List<Map<String, Object>> getMapList(byte[] ba) throws JsonProcessingException {
-
-		ObjectMapper mapper = new ObjectMapper();
-
-		return mapper.readValue(new String(ba, StandardCharsets.UTF_8), mapper.getTypeFactory().constructCollectionType(List.class, Map.class));
-
-	}
-
-	/**
-	 * Maps the supplied byte array to a usable map of items.
-	 * @param ba
-	 * @return
-	 * @throws JsonProcessingException
-	 */
->>>>>>> 64293f41
 	@SuppressWarnings("unchecked")
 	public Map<String, Object> getMap(Object ba) {
 		return (Map<String, Object>)ba;
