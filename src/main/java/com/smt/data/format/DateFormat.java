--- conflicted
+++ resolved
@@ -119,13 +119,6 @@
 		}
 		return d;
 	}
-<<<<<<< HEAD
-	public static String formatDate(String dp, Date dateText) {
-		
-		return "";
-	}
-=======
->>>>>>> c8777a1c
 	
 	/**
 	 * Converts a String date into a Date date
@@ -157,7 +150,7 @@
 	 * @param Date object
 	 * @return Converts to String date in desired pattern, else empty string
 	 */
-	public static String dateToPattern(DatePattern dp, Date date) {
+	public static String toFormattedString(DatePattern dp, Date date) {
 		if (dp == null || date == null) return null;
 		
 		FastDateFormat fastDateFormat1 = FastDateFormat.getInstance(dp.getPattern());
